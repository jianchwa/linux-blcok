--- conflicted
+++ resolved
@@ -292,7 +292,6 @@
 	dpcm->elapsed = 0;
 	spin_unlock_irqrestore(&dpcm->lock, flags);
 	if (elapsed)
-<<<<<<< HEAD
 		snd_pcm_period_elapsed(dpcm->substream);
 }
 
@@ -360,75 +359,6 @@
 		snd_pcm_period_elapsed(dpcm->substream);
 }
 
-=======
-		snd_pcm_period_elapsed(dpcm->substream);
-}
-
-static snd_pcm_uframes_t
-dummy_systimer_pointer(struct snd_pcm_substream *substream)
-{
-	struct dummy_systimer_pcm *dpcm = substream->runtime->private_data;
-	snd_pcm_uframes_t pos;
-
-	spin_lock(&dpcm->lock);
-	dummy_systimer_update(dpcm);
-	pos = dpcm->frac_pos / HZ;
-	spin_unlock(&dpcm->lock);
-	return pos;
-}
-
-static int dummy_systimer_create(struct snd_pcm_substream *substream)
-{
-	struct dummy_systimer_pcm *dpcm;
-
-	dpcm = kzalloc(sizeof(*dpcm), GFP_KERNEL);
-	if (!dpcm)
-		return -ENOMEM;
-	substream->runtime->private_data = dpcm;
-	init_timer(&dpcm->timer);
-	dpcm->timer.data = (unsigned long) dpcm;
-	dpcm->timer.function = dummy_systimer_callback;
-	spin_lock_init(&dpcm->lock);
-	dpcm->substream = substream;
-	return 0;
-}
-
-static void dummy_systimer_free(struct snd_pcm_substream *substream)
-{
-	kfree(substream->runtime->private_data);
-}
-
-static struct dummy_timer_ops dummy_systimer_ops = {
-	.create =	dummy_systimer_create,
-	.free =		dummy_systimer_free,
-	.prepare =	dummy_systimer_prepare,
-	.start =	dummy_systimer_start,
-	.stop =		dummy_systimer_stop,
-	.pointer =	dummy_systimer_pointer,
-};
-
-#ifdef CONFIG_HIGH_RES_TIMERS
-/*
- * hrtimer interface
- */
-
-struct dummy_hrtimer_pcm {
-	ktime_t base_time;
-	ktime_t period_time;
-	atomic_t running;
-	struct hrtimer timer;
-	struct tasklet_struct tasklet;
-	struct snd_pcm_substream *substream;
-};
-
-static void dummy_hrtimer_pcm_elapsed(unsigned long priv)
-{
-	struct dummy_hrtimer_pcm *dpcm = (struct dummy_hrtimer_pcm *)priv;
-	if (atomic_read(&dpcm->running))
-		snd_pcm_period_elapsed(dpcm->substream);
-}
-
->>>>>>> ad1cd745
 static enum hrtimer_restart dummy_hrtimer_callback(struct hrtimer *timer)
 {
 	struct dummy_hrtimer_pcm *dpcm;
@@ -479,7 +409,6 @@
 	div_u64_rem(delta, runtime->buffer_size, &pos);
 	return pos;
 }
-<<<<<<< HEAD
 
 static int dummy_hrtimer_prepare(struct snd_pcm_substream *substream)
 {
@@ -497,25 +426,6 @@
 	nsecs = div_u64((u64)period * 1000000000UL + rate - 1, rate);
 	dpcm->period_time = ktime_set(sec, nsecs);
 
-=======
-
-static int dummy_hrtimer_prepare(struct snd_pcm_substream *substream)
-{
-	struct snd_pcm_runtime *runtime = substream->runtime;
-	struct dummy_hrtimer_pcm *dpcm = runtime->private_data;
-	unsigned int period, rate;
-	long sec;
-	unsigned long nsecs;
-
-	dummy_hrtimer_sync(dpcm);
-	period = runtime->period_size;
-	rate = runtime->rate;
-	sec = period / rate;
-	period %= rate;
-	nsecs = div_u64((u64)period * 1000000000UL + rate - 1, rate);
-	dpcm->period_time = ktime_set(sec, nsecs);
-
->>>>>>> ad1cd745
 	return 0;
 }
 
@@ -559,7 +469,6 @@
  */
 
 static int dummy_pcm_trigger(struct snd_pcm_substream *substream, int cmd)
-<<<<<<< HEAD
 {
 	struct snd_dummy *dummy = snd_pcm_substream_chip(substream);
 
@@ -578,26 +487,6 @@
 {
 	struct snd_dummy *dummy = snd_pcm_substream_chip(substream);
 
-=======
-{
-	struct snd_dummy *dummy = snd_pcm_substream_chip(substream);
-
-	switch (cmd) {
-	case SNDRV_PCM_TRIGGER_START:
-	case SNDRV_PCM_TRIGGER_RESUME:
-		return dummy->timer_ops->start(substream);
-	case SNDRV_PCM_TRIGGER_STOP:
-	case SNDRV_PCM_TRIGGER_SUSPEND:
-		return dummy->timer_ops->stop(substream);
-	}
-	return -EINVAL;
-}
-
-static int dummy_pcm_prepare(struct snd_pcm_substream *substream)
-{
-	struct snd_dummy *dummy = snd_pcm_substream_chip(substream);
-
->>>>>>> ad1cd745
 	return dummy->timer_ops->prepare(substream);
 }
 
