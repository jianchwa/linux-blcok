--- conflicted
+++ resolved
@@ -16,10 +16,7 @@
 #define __DRIVERS_PINCTRL_IMX_H
 
 #include <linux/pinctrl/pinconf-generic.h>
-<<<<<<< HEAD
-=======
 #include <linux/pinctrl/pinmux.h>
->>>>>>> bb176f67
 
 struct platform_device;
 
@@ -82,10 +79,6 @@
 	unsigned int num_decodes;
 	void (*fixup)(unsigned long *configs, unsigned int num_configs,
 		      u32 *raw_config);
-<<<<<<< HEAD
-};
-
-=======
 
 	int (*gpio_set_direction)(struct pinctrl_dev *pctldev,
 				  struct pinctrl_gpio_range *range,
@@ -105,7 +98,6 @@
 	struct imx_pinctrl_soc_info *info;
 };
 
->>>>>>> bb176f67
 #define IMX_CFG_PARAMS_DECODE(p, m, o) \
 	{ .param = p, .mask = m, .shift = o, .invert = false, }
 
